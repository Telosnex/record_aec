# Generated by pub
# See https://dart.dev/tools/pub/glossary#lockfile
packages:
  characters:
    dependency: transitive
    description:
      name: characters
<<<<<<< HEAD
      sha256: e6a326c8af69605aec75ed6c187d06b349707a27fbff8222ca9cc2cff167975c
=======
      sha256: "04a925763edad70e8443c99234dc3328f442e811f1d8fd1a72f1c8ad0f69a605"
>>>>>>> aa4b2d9e
      url: "https://pub.dev"
    source: hosted
    version: "1.3.0"
  collection:
    dependency: transitive
    description:
      name: collection
<<<<<<< HEAD
      sha256: cfc915e6923fe5ce6e153b0723c753045de46de1b4d63771530504004a45fae0
      url: "https://pub.dev"
    source: hosted
    version: "1.17.0"
=======
      sha256: "4a07be6cb69c84d677a6c3096fcf960cc3285a8330b4603e0d463d15d9bd934c"
      url: "https://pub.dev"
    source: hosted
    version: "1.17.1"
>>>>>>> aa4b2d9e
  flutter:
    dependency: "direct main"
    description: flutter
    source: sdk
    version: "0.0.0"
  flutter_lints:
    dependency: "direct dev"
    description:
      name: flutter_lints
      sha256: aeb0b80a8b3709709c9cc496cdc027c5b3216796bc0af0ce1007eaf24464fd4c
      url: "https://pub.dev"
    source: hosted
    version: "2.0.1"
  flutter_web_plugins:
    dependency: "direct main"
    description: flutter
    source: sdk
    version: "0.0.0"
  js:
    dependency: "direct main"
    description:
      name: js
<<<<<<< HEAD
      sha256: "5528c2f391ededb7775ec1daa69e65a2d61276f7552de2b5f7b8d34ee9fd4ab7"
      url: "https://pub.dev"
    source: hosted
    version: "0.6.5"
=======
      sha256: f2c445dce49627136094980615a031419f7f3eb393237e4ecd97ac15dea343f3
      url: "https://pub.dev"
    source: hosted
    version: "0.6.7"
>>>>>>> aa4b2d9e
  lints:
    dependency: transitive
    description:
      name: lints
<<<<<<< HEAD
      sha256: "5e4a9cd06d447758280a8ac2405101e0e2094d2a1dbdd3756aec3fe7775ba593"
=======
      sha256: "6b0206b0bf4f04961fc5438198ccb3a885685cd67d4d4a32cc20ad7f8adbe015"
>>>>>>> aa4b2d9e
      url: "https://pub.dev"
    source: hosted
    version: "2.1.0"
  material_color_utilities:
    dependency: transitive
    description:
      name: material_color_utilities
      sha256: d92141dc6fe1dad30722f9aa826c7fbc896d021d792f80678280601aff8cf724
      url: "https://pub.dev"
    source: hosted
    version: "0.2.0"
  meta:
    dependency: transitive
    description:
      name: meta
<<<<<<< HEAD
      sha256: "6c268b42ed578a53088d834796959e4a1814b5e9e164f147f580a386e5decf42"
=======
      sha256: "3c74dbf8763d36539f114c799d8a2d87343b5067e9d796ca22b5eb8437090ee3"
>>>>>>> aa4b2d9e
      url: "https://pub.dev"
    source: hosted
    version: "1.9.1"
  plugin_platform_interface:
    dependency: transitive
    description:
      name: plugin_platform_interface
<<<<<<< HEAD
      sha256: dbf0f707c78beedc9200146ad3cb0ab4d5da13c246336987be6940f026500d3a
=======
      sha256: "6a2128648c854906c53fa8e33986fc0247a1116122f9534dd20e3ab9e16a32bc"
>>>>>>> aa4b2d9e
      url: "https://pub.dev"
    source: hosted
    version: "2.1.4"
  record_platform_interface:
    dependency: "direct main"
    description:
<<<<<<< HEAD
      name: record_platform_interface
      sha256: "7a2d4ce7ac3752505157e416e4e0d666a54b1d5d8601701b7e7e5e30bec181b4"
      url: "https://pub.dev"
    source: hosted
    version: "0.5.0"
=======
      path: "../record_platform_interface"
      relative: true
    source: path
    version: "0.7.0"
>>>>>>> aa4b2d9e
  sky_engine:
    dependency: transitive
    description: flutter
    source: sdk
    version: "0.0.99"
  vector_math:
    dependency: transitive
    description:
      name: vector_math
      sha256: "80b3257d1492ce4d091729e3a67a60407d227c27241d6927be0130c98e741803"
      url: "https://pub.dev"
    source: hosted
    version: "2.1.4"
sdks:
  dart: ">=3.0.0-417 <4.0.0"
  flutter: ">=2.8.1"<|MERGE_RESOLUTION|>--- conflicted
+++ resolved
@@ -5,11 +5,7 @@
     dependency: transitive
     description:
       name: characters
-<<<<<<< HEAD
-      sha256: e6a326c8af69605aec75ed6c187d06b349707a27fbff8222ca9cc2cff167975c
-=======
       sha256: "04a925763edad70e8443c99234dc3328f442e811f1d8fd1a72f1c8ad0f69a605"
->>>>>>> aa4b2d9e
       url: "https://pub.dev"
     source: hosted
     version: "1.3.0"
@@ -17,17 +13,10 @@
     dependency: transitive
     description:
       name: collection
-<<<<<<< HEAD
-      sha256: cfc915e6923fe5ce6e153b0723c753045de46de1b4d63771530504004a45fae0
-      url: "https://pub.dev"
-    source: hosted
-    version: "1.17.0"
-=======
       sha256: "4a07be6cb69c84d677a6c3096fcf960cc3285a8330b4603e0d463d15d9bd934c"
       url: "https://pub.dev"
     source: hosted
     version: "1.17.1"
->>>>>>> aa4b2d9e
   flutter:
     dependency: "direct main"
     description: flutter
@@ -50,26 +39,15 @@
     dependency: "direct main"
     description:
       name: js
-<<<<<<< HEAD
-      sha256: "5528c2f391ededb7775ec1daa69e65a2d61276f7552de2b5f7b8d34ee9fd4ab7"
-      url: "https://pub.dev"
-    source: hosted
-    version: "0.6.5"
-=======
       sha256: f2c445dce49627136094980615a031419f7f3eb393237e4ecd97ac15dea343f3
       url: "https://pub.dev"
     source: hosted
     version: "0.6.7"
->>>>>>> aa4b2d9e
   lints:
     dependency: transitive
     description:
       name: lints
-<<<<<<< HEAD
-      sha256: "5e4a9cd06d447758280a8ac2405101e0e2094d2a1dbdd3756aec3fe7775ba593"
-=======
       sha256: "6b0206b0bf4f04961fc5438198ccb3a885685cd67d4d4a32cc20ad7f8adbe015"
->>>>>>> aa4b2d9e
       url: "https://pub.dev"
     source: hosted
     version: "2.1.0"
@@ -85,11 +63,7 @@
     dependency: transitive
     description:
       name: meta
-<<<<<<< HEAD
-      sha256: "6c268b42ed578a53088d834796959e4a1814b5e9e164f147f580a386e5decf42"
-=======
       sha256: "3c74dbf8763d36539f114c799d8a2d87343b5067e9d796ca22b5eb8437090ee3"
->>>>>>> aa4b2d9e
       url: "https://pub.dev"
     source: hosted
     version: "1.9.1"
@@ -97,29 +71,17 @@
     dependency: transitive
     description:
       name: plugin_platform_interface
-<<<<<<< HEAD
-      sha256: dbf0f707c78beedc9200146ad3cb0ab4d5da13c246336987be6940f026500d3a
-=======
       sha256: "6a2128648c854906c53fa8e33986fc0247a1116122f9534dd20e3ab9e16a32bc"
->>>>>>> aa4b2d9e
       url: "https://pub.dev"
     source: hosted
     version: "2.1.4"
   record_platform_interface:
     dependency: "direct main"
     description:
-<<<<<<< HEAD
-      name: record_platform_interface
-      sha256: "7a2d4ce7ac3752505157e416e4e0d666a54b1d5d8601701b7e7e5e30bec181b4"
-      url: "https://pub.dev"
-    source: hosted
-    version: "0.5.0"
-=======
       path: "../record_platform_interface"
       relative: true
     source: path
     version: "0.7.0"
->>>>>>> aa4b2d9e
   sky_engine:
     dependency: transitive
     description: flutter
